--- conflicted
+++ resolved
@@ -1,31 +1,14 @@
-<<<<<<< HEAD
 use crate::os::windows::{named_pipe::PipeMode, winprelude::*, FileHandle};
 use std::{io, mem::MaybeUninit, os::windows::prelude::*, ptr};
-use winapi::{
-    shared::winerror::ERROR_PIPE_BUSY,
-    um::{
-        fileapi::{CreateFileW, OPEN_EXISTING},
-        handleapi::INVALID_HANDLE_VALUE,
-        namedpipeapi::{
-            GetNamedPipeHandleStateW, GetNamedPipeInfo, PeekNamedPipe, SetNamedPipeHandleState, WaitNamedPipeW,
-        },
-        winbase::{FILE_FLAG_OVERLAPPED, PIPE_NOWAIT},
-        winnt::{FILE_SHARE_READ, FILE_SHARE_WRITE, FILE_WRITE_ATTRIBUTES, GENERIC_READ, GENERIC_WRITE},
-    },
-=======
-use crate::os::windows::{get_borrowed, winprelude::*, FileHandle};
-use std::{
-    io,
-    os::windows::{io::RawHandle, prelude::*},
-    ptr,
-};
-use std::ptr::null_mut;
 use windows::core::imp::BOOL;
 use windows_sys::Win32::{
     Foundation::{ERROR_PIPE_BUSY, GENERIC_READ, GENERIC_WRITE, INVALID_HANDLE_VALUE},
-    Storage::FileSystem::{CreateFileW, FILE_SHARE_READ, FILE_SHARE_WRITE, OPEN_EXISTING},
-    System::Pipes::{GetNamedPipeInfo, PeekNamedPipe, WaitNamedPipeW},
->>>>>>> 2559b2d8
+    Storage::FileSystem::{
+        CreateFileW, FILE_FLAG_OVERLAPPED, FILE_SHARE_READ, FILE_SHARE_WRITE, FILE_WRITE_ATTRIBUTES, OPEN_EXISTING,
+    },
+    System::Pipes::{
+        GetNamedPipeHandleStateW, GetNamedPipeInfo, PeekNamedPipe, SetNamedPipeHandleState, WaitNamedPipeW, PIPE_NOWAIT,
+    },
 };
 
 /// Helper for several functions that take a handle and a u32 out-pointer.
@@ -34,7 +17,7 @@
     f: unsafe extern "system" fn(HANDLE, *mut u32) -> BOOL,
 ) -> io::Result<u32> {
     let mut x: u32 = 0;
-    let ok = unsafe { f(get_borrowed(handle), &mut x as *mut _) != 0 };
+    let ok = unsafe { f(handle.as_int_handle(), &mut x as *mut _) != 0 };
     ok_or_ret_errno!(ok => x)
 }
 
@@ -42,7 +25,7 @@
     let mut flags: u32 = 0;
     let success = unsafe {
         GetNamedPipeInfo(
-            get_borrowed(handle),
+            handle.as_int_handle(),
             &mut flags as *mut _,
             ptr::null_mut(),
             ptr::null_mut(),
@@ -67,14 +50,10 @@
 }
 #[allow(dead_code)] // TODO give this thing a public API
 pub(crate) fn peek_msg_len(handle: BorrowedHandle<'_>) -> io::Result<usize> {
-<<<<<<< HEAD
-    let mut msglen: DWORD = 0;
-=======
-    let mut len: u32 = 0;
->>>>>>> 2559b2d8
+    let mut msglen: u32 = 0;
     let ok = unsafe {
         PeekNamedPipe(
-            get_borrowed(handle),
+            handle.as_int_handle(),
             ptr::null_mut(),
             0,
             ptr::null_mut(),
@@ -103,7 +82,7 @@
     }
 }
 
-fn modes_to_access_flags(read: Option<PipeMode>, write: Option<PipeMode>) -> DWORD {
+fn modes_to_access_flags(read: Option<PipeMode>, write: Option<PipeMode>) -> u32 {
     let mut access_flags = 0;
     if read.is_some() {
         access_flags |= GENERIC_READ;
@@ -129,55 +108,36 @@
     let (success, handle) = unsafe {
         let handle = CreateFileW(
             path.as_ptr().cast(),
-<<<<<<< HEAD
             access_flags,
             FILE_SHARE_READ | FILE_SHARE_WRITE,
             ptr::null_mut(),
             OPEN_EXISTING,
             flags,
-            ptr::null_mut(),
-=======
-            {
-                let mut access_flags: u32 = 0;
-                if read {
-                    access_flags |= GENERIC_READ;
-                }
-                if write {
-                    access_flags |= GENERIC_WRITE;
-                }
-                access_flags
-            },
-            FILE_SHARE_READ | FILE_SHARE_WRITE,
-            ptr::null_mut(),
-            OPEN_EXISTING,
             0,
-            INVALID_HANDLE_VALUE,
->>>>>>> 2559b2d8
         );
         (handle != INVALID_HANDLE_VALUE, handle)
     };
     ok_or_ret_errno!(success => unsafe {
         // SAFETY: we just created this handle
-        FileHandle(OwnedHandle::from_raw_handle(handle as RawHandle))
+        FileHandle::from(OwnedHandle::from_raw_handle(handle as RawHandle))
     })
 }
 
-<<<<<<< HEAD
 #[allow(dead_code)]
 pub(crate) fn get_named_pipe_handle_state(
     handle: BorrowedHandle<'_>,
-    mode: Option<&mut DWORD>,
-    cur_instances: Option<&mut DWORD>,
-    max_collection_count: Option<&mut DWORD>,
-    collect_data_timeout: Option<&mut DWORD>,
+    mode: Option<&mut u32>,
+    cur_instances: Option<&mut u32>,
+    max_collection_count: Option<&mut u32>,
+    collect_data_timeout: Option<&mut u32>,
     mut username: Option<&mut [MaybeUninit<u16>]>,
 ) -> io::Result<()> {
     // TODO expose the rest of the owl as public API
-    let toptr = |r: &mut DWORD| r as *mut DWORD;
+    let toptr = |r: &mut u32| r as *mut u32;
     let null = ptr::null_mut();
     let success = unsafe {
         GetNamedPipeHandleStateW(
-            handle.as_raw_handle(),
+            handle.as_int_handle(),
             mode.map(toptr).unwrap_or(null),
             cur_instances.map(toptr).unwrap_or(null),
             max_collection_count.map(toptr).unwrap_or(null),
@@ -187,7 +147,7 @@
                 .map(|s| s.as_mut_ptr().cast())
                 .unwrap_or(ptr::null_mut()),
             username
-                .map(|s| DWORD::try_from(s.len()).unwrap_or(DWORD::MAX))
+                .map(|s| u32::try_from(s.len()).unwrap_or(u32::MAX))
                 .unwrap_or(0),
         ) != 0
     };
@@ -195,18 +155,18 @@
 }
 pub(crate) fn set_named_pipe_handle_state(
     handle: BorrowedHandle<'_>,
-    mode: Option<DWORD>,
-    max_collection_count: Option<DWORD>,
-    collect_data_timeout: Option<DWORD>,
+    mode: Option<u32>,
+    max_collection_count: Option<u32>,
+    collect_data_timeout: Option<u32>,
 ) -> io::Result<()> {
     let (mut mode_, has_mode) = (mode.unwrap_or_default(), mode.is_some());
     let (mut mcc, has_mcc) = (max_collection_count.unwrap_or_default(), max_collection_count.is_some());
     let (mut cdt, has_cdt) = (collect_data_timeout.unwrap_or_default(), collect_data_timeout.is_some());
-    let toptr = |r: &mut DWORD| r as *mut DWORD;
+    let toptr = |r: &mut u32| r as *mut u32;
     let null = ptr::null_mut();
     let success = unsafe {
         SetNamedPipeHandleState(
-            handle.as_raw_handle(),
+            handle.as_int_handle(),
             if has_mode { toptr(&mut mode_) } else { null },
             if has_mcc { toptr(&mut mcc) } else { null },
             if has_cdt { toptr(&mut cdt) } else { null },
@@ -229,10 +189,7 @@
 }
 
 // TODO this should be public API
-#[repr(transparent)] // #[repr(DWORD)]
-=======
 #[repr(transparent)] // #[repr(u32)]
->>>>>>> 2559b2d8
 #[derive(Copy, Clone, Debug, PartialEq, Eq)]
 pub(crate) struct WaitTimeout(u32);
 impl WaitTimeout {
